--- conflicted
+++ resolved
@@ -131,12 +131,8 @@
     "less": "^3.11.2",
     "lint-staged": "^10.2.7",
     "node-sass": "^4.14.1",
-<<<<<<< HEAD
-    "standard-version": "^9.0.0"
-=======
-    "standard-version": "^8.0.0",
+    "standard-version": "^9.0.0",
     "tsd": "^0.11.0",
     "yaml": "^1.10.0"
->>>>>>> a8bb8327
   }
 }