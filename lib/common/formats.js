--- conflicted
+++ resolved
@@ -215,13 +215,8 @@
    * $color-background-alt: #eeeeee !default;
    * ```
    */
-<<<<<<< HEAD
   'scss/variables': function(dictionary, config, file) {
-    return fileHeader(file.options, 'short') + variablesWithPrefix('$', dictionary.allProperties, 'short');
-=======
-  'scss/variables': function(dictionary) {
     return fileHeader(this.options, 'short') + formattedVariables('sass', dictionary.allProperties);
->>>>>>> ac0c515c
   },
 
   /**
@@ -250,13 +245,8 @@
    * \@color-background-alt: #eeeeee;
    * ```
    */
-<<<<<<< HEAD
   'less/variables': function(dictionary, config, file) {
-    return fileHeader(file.options, 'short') + variablesWithPrefix('@', dictionary.allProperties, 'short');
-=======
-  'less/variables': function(dictionary) {
     return fileHeader(this.options, 'short') + formattedVariables('less', dictionary.allProperties);
->>>>>>> ac0c515c
   },
 
   /**
