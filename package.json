--- conflicted
+++ resolved
@@ -34,13 +34,9 @@
     "NOTICE"
   ],
   "scripts": {
-<<<<<<< HEAD
     "lint": "eslint index.js lib/**/*.js test/**/*.js",
-    "test": "npm run lint && mocha --recursive -c"
-=======
-    "test": "mocha --recursive -c",
+    "test": "npm run lint && mocha --recursive -c",
     "install-cli": "npm install -g $(npm pack)"
->>>>>>> b0d555bb
   },
   "repository": {
     "type": "git",
